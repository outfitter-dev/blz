use anyhow::Result;
use cache_core::{
    Fetcher, FlavorInfo, LlmsJson, MarkdownParser, SearchIndex, Source, Storage, FileInfo, LineIndex,
<<<<<<< HEAD
    PerformanceMetrics, ResourceMonitor, Registry,
=======
    PerformanceMetrics, ResourceMonitor, is_flavor_detection_enabled, is_registry_lookup_enabled,
>>>>>>> 73676cec
};

#[cfg(feature = "flamegraph")]
use cache_core::profiling::{start_profiling, stop_profiling_and_report};
use chrono::Utc;
use clap::{CommandFactory, Parser, Subcommand};
use colored::Colorize;
use indicatif::{ProgressBar, ProgressStyle};
use dialoguer::{Select, Input};
use std::io::IsTerminal;
use std::time::Instant;
use tracing::Level;
use tracing_subscriber::FmtSubscriber;

#[derive(Parser)]
#[command(name = "cache")]
#[command(about = "Local-first llms.txt cache and MCP server", long_about = None)]
#[command(override_usage = "cache [OPTIONS] [QUERY]... [COMMAND]")]
struct Cli {
    #[command(subcommand)]
    command: Option<Commands>,
    
    /// Arguments for default search command
    #[arg(global = true)]
    args: Vec<String>,
    
    #[arg(long, global = true)]
    verbose: bool,
    
    /// Show detailed performance metrics
    #[arg(long, global = true)]
    debug: bool,
    
    /// Show resource usage (memory, CPU)
    #[arg(long, global = true)]
    profile: bool,
    
    /// Generate CPU flamegraph (requires flamegraph feature)
    #[cfg(feature = "flamegraph")]
    #[arg(long, global = true)]
    flamegraph: bool,
}

#[derive(Subcommand)]
enum Commands {
    /// Generate shell completions
    Completions {
        /// Shell to generate completions for
        #[arg(value_enum)]
        shell: clap_complete::Shell,
    },
    
    /// Add a new source
    Add {
        /// Alias for the source
        alias: String,
        /// URL to fetch llms.txt from
        url: String,
        /// Auto-select the best flavor without prompts (default: false)
        #[arg(short = 'y', long)]
        yes: bool,
    },
    
    /// Search registries for documentation to add
    Lookup {
        /// Search query (tool name, partial name, etc.)
        query: String,
    },
    
    /// Search across cached docs
    Search {
        /// Search query
        query: String,
        /// Filter by alias
        #[arg(long)]
        alias: Option<String>,
        /// Maximum number of results
        #[arg(short = 'n', long, default_value = "50")]
        limit: usize,
        /// Show all results (no limit)
        #[arg(long)]
        all: bool,
        /// Page number for pagination
        #[arg(long, default_value = "1")]
        page: usize,
        /// Show only top N percentile of results (1-100)
        #[arg(long, value_parser = clap::value_parser!(u8).range(1..=100))]
        top: Option<u8>,
        /// Output format
        #[arg(short = 'o', long, value_enum, default_value = "text")]
        output: OutputFormat,
    },
    
    /// Get exact lines from a source
    Get {
        /// Source alias
        alias: String,
        /// Line range(s) (e.g., "120-142", "36:43,320:350", "36+20")
        #[arg(short = 'l', long)]
        lines: String,
        /// Context lines around each line/range
        #[arg(short = 'c', long)]
        context: Option<usize>,
    },
    
    /// List all cached sources
    #[command(alias = "sources")]
    List {
        /// Output format
        #[arg(short = 'o', long, value_enum, default_value = "text")]
        output: OutputFormat,
    },
    
    /// Update sources
    Update {
        /// Specific alias to update (updates all if not specified)
        alias: Option<String>,
        /// Update all sources
        #[arg(long)]
        all: bool,
    },
    
    /// Remove/delete a source
    #[command(alias = "rm", alias = "delete")]
    Remove {
        /// Source alias
        alias: String,
    },
    
    /// View diffs
    Diff {
        /// Source alias
        alias: String,
        /// Show changes since timestamp
        #[arg(long)]
        since: Option<String>,
    },
    
    /// Lookup sources from registry (requires registry feature to be enabled)
    Lookup {
        /// Search query for registry lookup
        query: String,
    },
}

#[derive(Clone, Copy, Debug, clap::ValueEnum)]
enum OutputFormat {
    /// Pretty text output (default)
    Text,
    /// Single JSON array
    Json,
    /// Newline-delimited JSON
    Ndjson,
}

// Reserved keywords that cannot be used as aliases
const RESERVED_KEYWORDS: &[&str] = &[
    // Commands
    "add", "search", "get", "list", "sources", "update", "remove", "rm", "delete", 
    "help", "version", "completions", "diff", "lookup",
    // Meta
    "config", "settings", "serve", "server", "mcp", "start", "stop", "status",
    // Operations  
    "sync", "export", "import", "backup", "restore", "clean", "purge",
    // Special
    "all", "none", "default", "local", "global", "cache", "self",
];

// Color cycling for aliases
const ALIAS_COLORS: &[fn(&str) -> colored::ColoredString] = &[
    |s| s.green(),
    |s| s.blue(), 
    |s| s.truecolor(0, 150, 136), // teal
    |s| s.magenta(),
];

#[tokio::main]
async fn main() -> Result<()> {
    let cli = Cli::parse();
    
    // Log feature status at startup if verbose
    if cli.verbose || cli.debug {
        if !is_flavor_detection_enabled() {
            eprintln!("🚫 Flavor detection disabled (CACHE_DISABLE_FLAVOR_CHECK is set)");
        }
        if !is_registry_lookup_enabled() {
            eprintln!("🚫 Registry lookup disabled (CACHE_DISABLE_REGISTRY is set)");
        }
    }
    
    let level = if cli.verbose || cli.debug {
        Level::DEBUG
    } else {
        Level::INFO
    };
    
    let subscriber = FmtSubscriber::builder()
        .with_max_level(level)
        .with_target(false)
        .with_thread_ids(false)
        .with_thread_names(false)
        .finish();
    
    tracing::subscriber::set_global_default(subscriber)?;
    
    // Initialize global performance metrics
    let metrics = PerformanceMetrics::default();
    
    // Initialize resource monitor if profiling is enabled
    let mut resource_monitor = if cli.profile {
        Some(ResourceMonitor::new())
    } else {
        None
    };
    
    // Start CPU profiling if flamegraph is requested
    #[cfg(feature = "flamegraph")]
    let profiler_guard = if cli.flamegraph {
        match start_profiling() {
            Ok(guard) => {
                println!("🔥 CPU profiling started - flamegraph will be generated");
                Some(guard)
            }
            Err(e) => {
                eprintln!("Failed to start profiling: {}", e);
                None
            }
        }
    } else {
        None
    };
    
    match cli.command {
        Some(Commands::Completions { shell }) => {
            generate_completions(shell);
            return Ok(());
        }
        Some(Commands::Add { alias, url, yes }) => {
            validate_alias(&alias)?;
            add_source(&alias, &url, yes, metrics.clone(), resource_monitor.as_mut()).await?;
        }
        Some(Commands::Lookup { query }) => {
            lookup_registry(&query, metrics.clone(), resource_monitor.as_mut()).await?;
        }
        Some(Commands::Search { query, alias, limit, all, page, top, output }) => {
            let actual_limit = if all { 10000 } else { limit };
            search(&query, alias.as_deref(), actual_limit, page, top, output, 
                   metrics.clone(), resource_monitor.as_mut()).await?;
        }
        Some(Commands::Get { alias, lines, context }) => {
            get_lines(&alias, &lines, context).await?;
        }
        Some(Commands::List { output }) => list_sources(output).await?,
        Some(Commands::Update { alias, all }) => {
            if all || alias.is_none() {
                update_all().await?;
            } else if let Some(alias) = alias {
                update_source(&alias).await?;
            }
        }
        Some(Commands::Remove { alias }) => remove_source(&alias).await?,
        Some(Commands::Diff { alias, since }) => show_diff(&alias, since.as_deref()).await?,
        Some(Commands::Lookup { query }) => lookup_sources(&query).await?,
        None => {
            // Default search command - parse arguments intelligently
            handle_default_search(&cli.args, metrics.clone(), resource_monitor.as_mut()).await?;
        }
    }
    
    // Stop CPU profiling and generate flamegraph
    #[cfg(feature = "flamegraph")]
    if let Some(guard) = profiler_guard {
        if let Err(e) = stop_profiling_and_report(guard) {
            eprintln!("Failed to generate flamegraph: {}", e);
        }
    }
    
    // Print performance summary if requested
    if cli.debug {
        metrics.print_summary();
    }
    
    if cli.profile {
        if let Some(ref mut monitor) = resource_monitor {
            monitor.print_resource_usage();
        }
    }
    
    Ok(())
}

fn validate_alias(alias: &str) -> Result<()> {
    if RESERVED_KEYWORDS.contains(&alias.to_lowercase().as_str()) {
        return Err(anyhow::anyhow!(
            "Alias '{}' is reserved. Reserved keywords: {}",
            alias,
            RESERVED_KEYWORDS.join(", ")
        ));
    }
    Ok(())
}

fn get_alias_color(alias: &str, index: usize) -> colored::ColoredString {
    let color_fn = ALIAS_COLORS[index % ALIAS_COLORS.len()];
    color_fn(alias)
}

async fn handle_default_search(
    args: &[String], 
    metrics: PerformanceMetrics, 
    resource_monitor: Option<&mut ResourceMonitor>
) -> Result<()> {
    if args.is_empty() {
        println!("Usage: cache [QUERY] [SOURCE] or cache [SOURCE] [QUERY]");
        println!("       cache search [OPTIONS] QUERY");
        return Ok(());
    }

    let storage = Storage::new()?;
    let sources = storage.list_sources()?;
    
    if sources.is_empty() {
        println!("No sources found. Use 'cache add ALIAS URL' to add sources.");
        return Ok(());
    }

    // Smart argument detection: if first arg matches a known source, it's source + query
    // Otherwise, it's query + optional source
    let (query, alias) = if args.len() >= 2 && sources.contains(&args[0]) {
        // Format: cache SOURCE QUERY...
        (args[1..].join(" "), Some(args[0].clone()))
    } else if args.len() >= 2 && sources.contains(&args[args.len() - 1]) {
        // Format: cache QUERY... SOURCE
        (args[..args.len() - 1].join(" "), Some(args[args.len() - 1].clone()))
    } else {
        // Single query or query without known source
        (args.join(" "), None)
    };

    search(&query, alias.as_deref(), 50, 1, None, OutputFormat::Text, metrics, resource_monitor).await
}

async fn add_source(
    alias: &str, 
    url: &str, 
    auto_yes: bool,
    metrics: PerformanceMetrics, 
    resource_monitor: Option<&mut ResourceMonitor>
) -> Result<()> {
    let fetcher = Fetcher::new()?;
    
    // Check if flavor detection is enabled
    let flavor_detection_enabled = is_flavor_detection_enabled();
    
    if !flavor_detection_enabled {
        tracing::info!("Flavor detection disabled by CACHE_DISABLE_FLAVOR_CHECK environment variable");
    }
    
    // Check if the user specified an exact llms.txt variant
    let is_exact_file = url.split('/').last()
        .map(|filename| filename.starts_with("llms") && filename.ends_with(".txt"))
        .unwrap_or(false);
    
    let final_url = if is_exact_file || !flavor_detection_enabled {
        // User specified exact file or flavor detection is disabled, use URL directly
        if !flavor_detection_enabled {
            println!("🚫 Flavor detection disabled - using URL directly");
            println!("💡 To enable flavor detection: unset CACHE_DISABLE_FLAVOR_CHECK or set it to 0/false/no");
        }
        url.to_string()
    } else {
        // Smart detection: check for flavors
        let pb = ProgressBar::new_spinner();
        pb.set_style(
            ProgressStyle::default_spinner()
                .template("{spinner:.green} {msg}")
                .unwrap(),
        );
        pb.set_message("Checking for available documentation flavors...");
        
        let flavors = match fetcher.check_flavors(url).await {
            Ok(flavors) if !flavors.is_empty() => flavors,
            Ok(_) => {
                // No flavors found, use original URL
                pb.finish_with_message("No llms.txt variants found, using provided URL");
                vec![FlavorInfo {
                    name: "llms.txt".to_string(),
                    size: None,
                    url: url.to_string(),
                }]
            }
            Err(e) => {
                pb.finish_with_message(format!("Failed to check flavors: {}", e));
                // Fall back to original URL
                vec![FlavorInfo {
                    name: "llms.txt".to_string(),
                    size: None,
                    url: url.to_string(),
                }]
            }
        };
        
        pb.finish();
        
        if flavors.len() == 1 {
            // Only one flavor available, use it
            flavors[0].url.clone()
        } else if auto_yes {
            // Auto-select the first (best) option
            println!("Auto-selecting: {}", flavors[0]);
            flavors[0].url.clone()
        } else {
            // Interactive selection
            println!("Found {} versions:", flavors.len());
            
            let flavor_displays: Vec<String> = flavors.iter()
                .enumerate()
                .map(|(i, flavor)| {
                    if i == 0 {
                        format!("→ {} [default]", flavor)
                    } else {
                        format!("  {}", flavor)
                    }
                })
                .collect();
            
            let selection = Select::new()
                .with_prompt("Select version")
                .items(&flavor_displays)
                .default(0)
                .interact()?;
            
            flavors[selection].url.clone()
        }
    };
    
    // Now fetch the selected flavor
    let pb = ProgressBar::new_spinner();
    pb.set_style(
        ProgressStyle::default_spinner()
            .template("{spinner:.green} {msg}")
            .unwrap(),
    );
    pb.set_message(format!("Fetching {}", final_url));
    
    let (content, sha256) = fetcher.fetch(&final_url).await?;
    pb.set_message("Parsing markdown");
    
    let mut parser = MarkdownParser::new()?;
    let parse_result = parser.parse(&content)?;
    
    pb.set_message("Building index");
    
    let storage = Storage::new()?;
    storage.save_llms_txt(alias, &content)?;
    
    let llms_json = LlmsJson {
        alias: alias.to_string(),
        source: Source {
            url: final_url,
            etag: None,
            last_modified: None,
            fetched_at: Utc::now(),
            sha256: sha256.clone(),
        },
        toc: parse_result.toc,
        files: vec![FileInfo {
            path: "llms.txt".to_string(),
            sha256,
        }],
        line_index: LineIndex {
            total_lines: parse_result.line_count,
            byte_offsets: false,
        },
        diagnostics: parse_result.diagnostics,
    };
    
    storage.save_llms_json(alias, &llms_json)?;
    
    let index_path = storage.index_dir(alias);
    let mut index = SearchIndex::create(&index_path)?.with_metrics(metrics);
    index.index_blocks(alias, "llms.txt", &parse_result.heading_blocks)?;
    
    pb.finish_with_message(format!(
        "✓ Added {} ({} headings, {} lines)",
        alias.green(),
        parse_result.heading_blocks.len(),
        parse_result.line_count
    ));
    
    // Show resource usage if profiling is enabled
    if let Some(monitor) = resource_monitor {
        monitor.print_resource_usage();
    }
    
    Ok(())
}

async fn search(
    query: &str, 
    alias: Option<&str>, 
    limit: usize, 
    page: usize, 
    top_percentile: Option<u8>, 
    output: OutputFormat,
    metrics: PerformanceMetrics,
    resource_monitor: Option<&mut ResourceMonitor>
) -> Result<()> {
    let start_time = Instant::now();
    let storage = Storage::new()?;
    
    let sources = if let Some(alias) = alias {
        vec![alias.to_string()]
    } else {
        storage.list_sources()?
    };
    
    if sources.is_empty() {
        println!("No sources found. Use 'cache add' to add sources.");
        return Ok(());
    }
    
    let mut all_hits = Vec::new();
    let mut total_lines_searched = 0usize;
    
    // Collect all hits from all sources
    for source in &sources {
        let index_path = storage.index_dir(source);
        if index_path.exists() {
            let index = SearchIndex::open(&index_path)?.with_metrics(metrics.clone());
            // Use a reasonable large limit to get all possible hits for accurate scoring and percentile filtering
            let hits = index.search(query, Some(source), 10000)?;
            all_hits.extend(hits);
            
            // Count total lines for stats
            if let Ok(llms_json) = storage.load_llms_json(source) {
                total_lines_searched += llms_json.line_index.total_lines;
            }
        }
    }
    
    // Remove duplicates based on alias + lines + heading path
    all_hits.sort_by(|a, b| {
        let cmp = a.alias.cmp(&b.alias)
            .then(a.lines.cmp(&b.lines))
            .then(a.heading_path.cmp(&b.heading_path));
        if cmp == std::cmp::Ordering::Equal {
            b.score.partial_cmp(&a.score).unwrap_or(std::cmp::Ordering::Equal)
        } else {
            cmp
        }
    });
    all_hits.dedup_by(|a, b| {
        a.alias == b.alias && a.lines == b.lines && a.heading_path == b.heading_path
    });
    
    // Sort by score descending
    all_hits.sort_by(|a, b| b.score.partial_cmp(&a.score).unwrap());
    
    // Apply percentile filtering if requested
    if let Some(percentile) = top_percentile {
        let percentile_count = (all_hits.len() as f32 * (percentile as f32 / 100.0)).ceil() as usize;
        all_hits.truncate(percentile_count.max(1));
        
        if all_hits.len() < 10 {
            eprintln!("Tip: Only {} results in top {}%. Try a lower percentile or remove --top flag.", 
                     all_hits.len(), percentile);
        }
    }
    
    let total_results = all_hits.len();
    
    // Apply pagination
    let actual_limit = if limit >= 10000 { all_hits.len() } else { limit };
    let start_idx = (page - 1) * actual_limit;
    let end_idx = (start_idx + actual_limit).min(all_hits.len());
    
    if start_idx >= all_hits.len() {
        println!("Page {} is beyond available results (only {} pages available)", 
                page, (total_results + actual_limit - 1) / actual_limit);
        return Ok(());
    }
    
    let page_hits = &all_hits[start_idx..end_idx];
    let search_time = start_time.elapsed();
    
    match output {
        OutputFormat::Json => {
            let json = serde_json::to_string_pretty(&page_hits)?;
            println!("{}", json);
        }
        OutputFormat::Ndjson => {
            for hit in page_hits {
                println!("{}", serde_json::to_string(hit)?);
            }
        }
        OutputFormat::Text => {
            if page_hits.is_empty() {
                println!("No results found for '{}'", query);
            } else {
                // Show pagination info if limited
                if limit < 10000 {
                    if total_results > actual_limit {
                        println!("Showing {} of {} results\n", page_hits.len(), total_results);
                    }
                }
                
                // Track unique aliases for color cycling
                let mut alias_colors = std::collections::HashMap::new();
                let mut color_index = 0;
                
                for (i, hit) in page_hits.iter().enumerate() {
                    let global_index = start_idx + i + 1;
                    
                    // Get color for alias (cycle through colors for different aliases)
                    let alias_colored = if let Some(&idx) = alias_colors.get(&hit.alias) {
                        get_alias_color(&hit.alias, idx)
                    } else {
                        alias_colors.insert(hit.alias.clone(), color_index);
                        let colored = get_alias_color(&hit.alias, color_index);
                        color_index += 1;
                        colored
                    };
                    
                    // Result header: number, alias (unless single source), lines, path
                    let mut header = format!("{}. ", global_index);
                    
                    // Only show alias if not filtering by single source
                    if alias.is_none() || sources.len() > 1 {
                        header.push_str(&format!("{} ", alias_colored));
                    }
                    
                    header.push_str(&format!("[{}] {}", hit.lines.bright_black(), 
                                           hit.heading_path.join(" > ")));
                    println!("{}", header);
                    
                    // Score line
                    println!("   Score: {:.2}", hit.score.to_string().bright_blue());
                    
                    // Divider
                    println!("   {}", "---".bright_black());
                    
                    // Content snippet
                    let content_lines: Vec<&str> = hit.snippet.lines().collect();
                    for line in content_lines.iter().take(5) { // Show up to 5 lines
                        println!("   {}", line);
                    }
                    if content_lines.len() > 5 {
                        println!("   {}",  "...".bright_black());
                    }
                    
                    // Bottom divider
                    println!("   {}", "---".bright_black());
                    
                    if i < page_hits.len() - 1 {
                        println!();
                    }
                }
                
                // Performance stats
                println!("\n{}", format!(
                    "Searched {} lines in {}ms • Found {} results",
                    total_lines_searched,
                    search_time.as_millis(),
                    total_results
                ).bright_black());
            }
        }
    }
    
    // Show resource usage if profiling is enabled
    if let Some(monitor) = resource_monitor {
        monitor.print_resource_usage();
    }
    
    Ok(())
}

async fn get_lines(alias: &str, lines: &str, context: Option<usize>) -> Result<()> {
    let storage = Storage::new()?;
    
    if !storage.exists(alias) {
        println!("Source '{}' not found", alias);
        return Ok(());
    }
    
    let content = storage.load_llms_txt(alias)?;
    let all_lines: Vec<&str> = content.lines().collect();
    let context_lines = context.unwrap_or(0);
    
    let ranges = parse_line_ranges(lines)?;
    let mut all_line_numbers = std::collections::BTreeSet::new();
    
    for range in ranges {
        match range {
            LineRange::Single(line) => {
                // Add the line and context
                let start = line.saturating_sub(context_lines + 1);
                let end = (line + context_lines).min(all_lines.len());
                for i in start..end {
                    all_line_numbers.insert(i + 1);
                }
            }
            LineRange::Range(start, end) => {
                // Add the range and context
                let actual_start = start.saturating_sub(context_lines + 1);
                let actual_end = (end + context_lines).min(all_lines.len());
                for i in actual_start..actual_end {
                    all_line_numbers.insert(i + 1);
                }
            }
            LineRange::PlusCount(start, count) => {
                // Add the range and context  
                let end = start + count - 1;
                let actual_start = start.saturating_sub(context_lines + 1);
                let actual_end = (end + context_lines).min(all_lines.len());
                for i in actual_start..actual_end {
                    all_line_numbers.insert(i + 1);
                }
            }
        }
    }
    
    if all_line_numbers.is_empty() {
        println!("No valid line ranges found");
        return Ok(());
    }
    
    // Convert to sorted vec and print with separators for non-contiguous ranges
    let line_numbers: Vec<usize> = all_line_numbers.into_iter().collect();
    let mut prev_line = 0;
    
    for &line_num in &line_numbers {
        if line_num == 0 || line_num > all_lines.len() {
            continue;
        }
        
        // Add separator for gaps > 1
        if prev_line > 0 && line_num > prev_line + 1 {
            println!("{}", "     ┈".bright_black());
        }
        
        println!("{:4} │ {}", line_num, all_lines[line_num - 1]);
        prev_line = line_num;
    }
    
    Ok(())
}

#[derive(Debug, Clone)]
enum LineRange {
    Single(usize),
    Range(usize, usize),
    PlusCount(usize, usize),
}

fn parse_line_ranges(input: &str) -> Result<Vec<LineRange>> {
    let mut ranges = Vec::new();
    
    for part in input.split(',') {
        let part = part.trim();
        
        if let Some(colon_pos) = part.find(':') {
            // Format: start:end
            let start_str = part[..colon_pos].trim();
            let end_str = part[colon_pos + 1..].trim();
            let start: usize = start_str.parse()
                .map_err(|_| anyhow::anyhow!("Invalid start line: {}", start_str))?;
            let end: usize = end_str.parse()
                .map_err(|_| anyhow::anyhow!("Invalid end line: {}", end_str))?;
            
            if start == 0 || end == 0 || start > end {
                return Err(anyhow::anyhow!("Invalid range: {}:{}", start, end));
            }
            ranges.push(LineRange::Range(start, end));
        } else if let Some(dash_pos) = part.find('-') {
            // Format: start-end
            let start_str = part[..dash_pos].trim();
            let end_str = part[dash_pos + 1..].trim();
            let start: usize = start_str.parse()
                .map_err(|_| anyhow::anyhow!("Invalid start line: {}", start_str))?;
            let end: usize = end_str.parse()
                .map_err(|_| anyhow::anyhow!("Invalid end line: {}", end_str))?;
            
            if start == 0 || end == 0 || start > end {
                return Err(anyhow::anyhow!("Invalid range: {}-{}", start, end));
            }
            ranges.push(LineRange::Range(start, end));
        } else if let Some(plus_pos) = part.find('+') {
            // Format: start+count
            let start_str = part[..plus_pos].trim();
            let count_str = part[plus_pos + 1..].trim();
            let start: usize = start_str.parse()
                .map_err(|_| anyhow::anyhow!("Invalid start line: {}", start_str))?;
            let count: usize = count_str.parse()
                .map_err(|_| anyhow::anyhow!("Invalid count: {}", count_str))?;
            
            if start == 0 || count == 0 {
                return Err(anyhow::anyhow!("Invalid plus range: {}+{}", start, count));
            }
            ranges.push(LineRange::PlusCount(start, count));
        } else {
            // Single line number
            let line: usize = part.parse()
                .map_err(|_| anyhow::anyhow!("Invalid line number: {}", part))?;
            if line == 0 {
                return Err(anyhow::anyhow!("Line numbers must be >= 1"));
            }
            ranges.push(LineRange::Single(line));
        }
    }
    
    Ok(ranges)
}

async fn list_sources(output: OutputFormat) -> Result<()> {
    let storage = Storage::new()?;
    let sources = storage.list_sources()?;
    
    if sources.is_empty() {
        println!("No sources found. Use 'cache add' to add sources.");
        return Ok(());
    }
    
    let mut source_info = Vec::new();
    for source in &sources {
        if let Ok(llms_json) = storage.load_llms_json(source) {
            source_info.push(serde_json::json!({
                "alias": source,
                "url": llms_json.source.url,
                "fetched_at": llms_json.source.fetched_at,
                "lines": llms_json.line_index.total_lines,
                "sha256": llms_json.source.sha256
            }));
        }
    }
    
    match output {
        OutputFormat::Json => {
            let json = serde_json::to_string_pretty(&source_info)?;
            println!("{}", json);
        }
        OutputFormat::Ndjson => {
            for info in source_info {
                println!("{}", serde_json::to_string(&info)?);
            }
        }
        OutputFormat::Text => {
            println!("\nCached sources:\n");
            for (i, source) in sources.iter().enumerate() {
                if let Ok(llms_json) = storage.load_llms_json(source) {
                    let source_colored = get_alias_color(source, i);
                    println!("  {} {}", source_colored, llms_json.source.url.bright_black());
                    println!("    Fetched: {}", llms_json.source.fetched_at.format("%Y-%m-%d %H:%M:%S"));
                    println!("    Lines: {}", llms_json.line_index.total_lines);
                    println!();
                }
            }
        }
    }
    
    Ok(())
}

async fn update_source(_alias: &str) -> Result<()> {
    println!("Update functionality not yet implemented");
    Ok(())
}

async fn update_all() -> Result<()> {
    println!("Update all functionality not yet implemented");
    Ok(())
}

async fn remove_source(alias: &str) -> Result<()> {
    let storage = Storage::new()?;
    
    if !storage.exists(alias) {
        println!("Source '{}' not found", alias);
        return Ok(());
    }
    
    // TODO: Implement actual removal of source files and index
    // For now, just indicate what would be removed
    if let Ok(llms_json) = storage.load_llms_json(alias) {
        println!("Would remove source '{}' ({})", alias.red(), llms_json.source.url);
        println!("  {} lines", llms_json.line_index.total_lines);
        println!("  Fetched: {}", llms_json.source.fetched_at.format("%Y-%m-%d %H:%M:%S"));
        println!("\nRemoval functionality not yet implemented");
    }
    
    Ok(())
}

async fn show_diff(_alias: &str, _since: Option<&str>) -> Result<()> {
    println!("Diff functionality not yet implemented");
    Ok(())
}

<<<<<<< HEAD
async fn lookup_registry(
    query: &str, 
    metrics: PerformanceMetrics,
    resource_monitor: Option<&mut ResourceMonitor>
) -> Result<()> {
    let registry = Registry::new();
    
    println!("Searching registries...");
    let results = registry.search(query);
    
    if results.is_empty() {
        println!("No matches found for '{}'", query);
        return Ok(());
    }
    
    println!("Found {} match{}:\n", results.len(), if results.len() == 1 { "" } else { "es" });
    
    // Display results with numbers
    for (i, result) in results.iter().enumerate() {
        println!("{}. {}", i + 1, result.entry);
        println!("   {}\n", result.entry.llms_url.bright_black());
    }
    
    // Try interactive selection, fallback to showing instructions if not interactive
    let selected_entry = match try_interactive_selection(&results) {
        Ok(entry) => entry,
        Err(_) => {
            // Not interactive, show instructions
            println!("To add any of these sources, use:");
            for (i, result) in results.iter().enumerate() {
                println!("  {} cache add {} {}", 
                        format!("{}.", i + 1).bright_black(),
                        result.entry.slug.green(),
                        result.entry.llms_url.bright_black());
            }
            return Ok(());
        }
    };
    
    // Prompt for alias with default
    let default_alias = selected_entry.slug.clone();
    let alias = match try_interactive_alias_input(&default_alias) {
        Ok(alias) => alias,
        Err(_) => {
            // Not interactive, use default
            println!("Using default alias: {}", default_alias.green());
            default_alias
        }
    };
    
    let final_alias = alias.trim();
    validate_alias(final_alias)?;
    
    println!("Adding {} from {}...", 
             final_alias.green(), 
             selected_entry.llms_url.bright_black());
    
    // Use the existing add_source function
    add_source(
        final_alias, 
        &selected_entry.llms_url, 
        false, // Don't auto-yes, let user see flavor selection if available
        metrics,
        resource_monitor
    ).await?;
    
    Ok(())
}

fn try_interactive_selection(results: &[cache_core::registry::RegistrySearchResult]) -> Result<&cache_core::registry::RegistryEntry> {
    if !std::io::stderr().is_terminal() {
        return Err(anyhow::anyhow!("Not in interactive terminal"));
    }
    
    // Display results with numbers
    let display_items: Vec<String> = results.iter()
        .enumerate()
        .map(|(i, result)| {
            format!("{}. {}", i + 1, result.entry)
        })
        .collect();
    
    // Interactive selection
    let selection = Select::new()
        .with_prompt("Select documentation to add (↑/↓ to navigate)")
        .items(&display_items)
        .interact()?;
    
    Ok(&results[selection].entry)
}

fn try_interactive_alias_input(default_alias: &str) -> Result<String> {
    if !std::io::stderr().is_terminal() {
        return Err(anyhow::anyhow!("Not in interactive terminal"));
    }
    
    let alias: String = Input::new()
        .with_prompt("Enter alias")
        .default(default_alias.to_string())
        .interact_text()?;
        
    if alias.trim().is_empty() {
        return Err(anyhow::anyhow!("Alias cannot be empty"));
    }
    
    Ok(alias)
}

=======
async fn lookup_sources(query: &str) -> Result<()> {
    // Check if registry lookup is enabled
    if !is_registry_lookup_enabled() {
        eprintln!("❌ Registry lookup is disabled");
        eprintln!("💡 To enable: unset CACHE_DISABLE_REGISTRY or set it to 0/false/no");
        return Err(anyhow::anyhow!(
            "Registry lookup feature is disabled by environment variable"
        ));
    }
    
    // Placeholder implementation - this would need to be implemented with actual registry functionality
    println!("🔍 Registry lookup for: '{}'", query);
    println!("❌ Registry lookup functionality not yet implemented");
    Ok(())
}

>>>>>>> 73676cec
fn generate_completions(shell: clap_complete::Shell) {
    let mut cmd = Cli::command();
    let name = cmd.get_name().to_string();
    clap_complete::generate(shell, &mut cmd, name, &mut std::io::stdout());
}

#[cfg(test)]
mod tests {
    use super::*;
    use std::collections::HashSet;

    #[test]
    fn test_reserved_keywords_validation() {
        // Test that reserved keywords cannot be used as aliases
        for &keyword in RESERVED_KEYWORDS {
            let result = validate_alias(keyword);
            assert!(result.is_err(), "Reserved keyword '{}' should be rejected", keyword);
            
            // Test error message contains the keyword
            let error_msg = result.unwrap_err().to_string();
            assert!(error_msg.contains(keyword), 
                   "Error message should contain the reserved keyword '{}'", keyword);
        }
    }

    #[test]
    fn test_valid_aliases_allowed() {
        // Test that valid aliases are accepted
        let valid_aliases = ["react", "nextjs", "python", "rust", "docs", "api", "guide"];
        
        for &alias in &valid_aliases {
            let result = validate_alias(alias);
            assert!(result.is_ok(), "Valid alias '{}' should be accepted", alias);
        }
    }

    #[test]
    fn test_language_names_are_not_reserved() {
        // Test that common language names can be used as aliases (per requirements)
        let language_names = ["node", "python", "rust", "go", "java", "javascript", "typescript"];
        
        for &lang in &language_names {
            assert!(!RESERVED_KEYWORDS.contains(&lang), 
                   "Language name '{}' should not be reserved", lang);
            
            let result = validate_alias(lang);
            assert!(result.is_ok(), "Language name '{}' should be usable as alias", lang);
        }
    }

    #[test]
    fn test_reserved_keywords_case_insensitive() {
        // Test that reserved keyword checking is case insensitive
        let result = validate_alias("ADD");
        assert!(result.is_err(), "Reserved keyword 'ADD' (uppercase) should be rejected");
        
        let result = validate_alias("Add");
        assert!(result.is_err(), "Reserved keyword 'Add' (mixed case) should be rejected");
    }

    #[test]
    fn test_line_range_parsing_single() {
        let ranges = parse_line_ranges("42").expect("Should parse single line");
        assert_eq!(ranges.len(), 1);
        
        match &ranges[0] {
            LineRange::Single(line) => assert_eq!(*line, 42),
            _ => panic!("Expected single line range"),
        }
    }

    #[test]
    fn test_line_range_parsing_colon_range() {
        let ranges = parse_line_ranges("120:142").expect("Should parse colon range");
        assert_eq!(ranges.len(), 1);
        
        match &ranges[0] {
            LineRange::Range(start, end) => {
                assert_eq!(*start, 120);
                assert_eq!(*end, 142);
            }
            _ => panic!("Expected range"),
        }
    }

    #[test]
    fn test_line_range_parsing_dash_range() {
        let ranges = parse_line_ranges("120-142").expect("Should parse dash range");
        assert_eq!(ranges.len(), 1);
        
        match &ranges[0] {
            LineRange::Range(start, end) => {
                assert_eq!(*start, 120);
                assert_eq!(*end, 142);
            }
            _ => panic!("Expected range"),
        }
    }

    #[test]
    fn test_line_range_parsing_plus_syntax() {
        let ranges = parse_line_ranges("36+20").expect("Should parse plus syntax");
        assert_eq!(ranges.len(), 1);
        
        match &ranges[0] {
            LineRange::PlusCount(start, count) => {
                assert_eq!(*start, 36);
                assert_eq!(*count, 20);
            }
            _ => panic!("Expected plus count range"),
        }
    }

    #[test]
    fn test_line_range_parsing_multiple_ranges() {
        let ranges = parse_line_ranges("36:43,120-142,200+10").expect("Should parse multiple ranges");
        assert_eq!(ranges.len(), 3);
        
        // First range: 36:43
        match &ranges[0] {
            LineRange::Range(start, end) => {
                assert_eq!(*start, 36);
                assert_eq!(*end, 43);
            }
            _ => panic!("First range should be colon range"),
        }
        
        // Second range: 120-142
        match &ranges[1] {
            LineRange::Range(start, end) => {
                assert_eq!(*start, 120);
                assert_eq!(*end, 142);
            }
            _ => panic!("Second range should be dash range"),
        }
        
        // Third range: 200+10
        match &ranges[2] {
            LineRange::PlusCount(start, count) => {
                assert_eq!(*start, 200);
                assert_eq!(*count, 10);
            }
            _ => panic!("Third range should be plus count"),
        }
    }

    #[test]
    fn test_line_range_parsing_with_whitespace() {
        let ranges = parse_line_ranges(" 36 : 43 , 120 - 142 , 200 + 10 ")
            .expect("Should parse ranges with whitespace");
        assert_eq!(ranges.len(), 3);
    }

    #[test]
    fn test_line_range_parsing_invalid_zero_line() {
        let result = parse_line_ranges("0");
        assert!(result.is_err(), "Line 0 should be invalid");
        
        let result = parse_line_ranges("0:10");
        assert!(result.is_err(), "Range starting at 0 should be invalid");
        
        let result = parse_line_ranges("10:0");
        assert!(result.is_err(), "Range ending at 0 should be invalid");
    }

    #[test]
    fn test_line_range_parsing_invalid_backwards_range() {
        let result = parse_line_ranges("50:30");
        assert!(result.is_err(), "Backwards range should be invalid");
        
        let result = parse_line_ranges("50-30");
        assert!(result.is_err(), "Backwards dash range should be invalid");
    }

    #[test]
    fn test_line_range_parsing_invalid_plus_zero() {
        let result = parse_line_ranges("50+0");
        assert!(result.is_err(), "Plus zero count should be invalid");
        
        let result = parse_line_ranges("0+10");
        assert!(result.is_err(), "Plus from line 0 should be invalid");
    }

    #[test]
    fn test_line_range_parsing_invalid_format() {
        let invalid_formats = ["abc", "10-", "-10", "10:", ":10", "10+", "+10", "10--20", "10::20"];
        
        for &format in &invalid_formats {
            let result = parse_line_ranges(format);
            assert!(result.is_err(), "Invalid format '{}' should be rejected", format);
        }
    }

    #[test]
    fn test_alias_color_cycling() {
        // Test that alias colors cycle through the available colors
        let alias1 = get_alias_color("react", 0);
        let _alias2 = get_alias_color("nextjs", 1);
        let _alias3 = get_alias_color("rust", 2);
        let _alias4 = get_alias_color("go", 3);
        let alias5 = get_alias_color("python", 4); // Should cycle back to index 0
        
        // We can't easily test the actual colors, but we can test that the function doesn't panic
        // and returns colored strings
        assert_eq!(alias1.to_string(), "react");
        assert_eq!(alias5.to_string(), "python");
    }

    // Test helper functions (kept for potential future use in integration tests)
    #[allow(dead_code)]
    mod test_helpers {
        use cache_core::Storage;
        use tempfile::TempDir;

        pub fn create_test_storage_with_sources(sources: &[&str]) -> (Storage, TempDir) {
            let temp_dir = TempDir::new().expect("Failed to create temp directory");
            let storage = Storage::with_root(temp_dir.path().to_path_buf())
                .expect("Failed to create test storage");
            
            // Create mock source directories
            for &source in sources {
                storage.ensure_tool_dir(source).expect("Failed to create tool dir");
            }
            
            (storage, temp_dir)
        }

        pub fn create_mock_sources() -> Vec<String> {
            vec!["react".to_string(), "nextjs".to_string(), "rust".to_string()]
        }
    }

    #[tokio::test]
    async fn test_default_search_no_args() {
        let metrics = PerformanceMetrics::default();
        let result = handle_default_search(&[], metrics, None).await;
        // Should succeed and show usage message
        assert!(result.is_ok());
    }

    #[tokio::test]
    async fn test_default_search_source_first_format() {
        // This test will fail until we implement proper storage mocking
        // For now, we're testing the argument parsing logic
        
        // Mock scenario: cache react "useState hook"
        let args = vec!["react".to_string(), "useState hook".to_string()];
        
        // This should be detected as source + query format
        // The actual test implementation needs storage mocking
        // For now, we just ensure the function can be called
        let metrics = PerformanceMetrics::default();
        let _result = handle_default_search(&args, metrics, None).await;
        // Will likely fail due to no sources, but that's expected in this phase
    }

    #[tokio::test]
    async fn test_default_search_source_last_format() {
        // Mock scenario: cache "useState hook" react  
        let args = vec!["useState hook".to_string(), "react".to_string()];
        
        // This should be detected as query + source format
        let metrics = PerformanceMetrics::default();
        let _result = handle_default_search(&args, metrics, None).await;
        // Will likely fail due to no sources, but that's expected in this phase
    }

    #[tokio::test]
    async fn test_default_search_query_only() {
        // Mock scenario: cache "useState hook"
        let args = vec!["useState hook".to_string()];
        
        // This should be detected as query only
        let metrics = PerformanceMetrics::default();
        let _result = handle_default_search(&args, metrics, None).await;
        // Will likely fail due to no sources, but that's expected in this phase
    }

    #[test]
    fn test_reserved_keywords_completeness() {
        // Ensure all expected command names are reserved
        let expected_commands = [
            "add", "search", "get", "list", "sources", "update", "remove", "rm", "delete", 
            "help", "version", "completions", "diff", "lookup"
        ];
        
        for &cmd in &expected_commands {
            assert!(RESERVED_KEYWORDS.contains(&cmd), 
                   "Command '{}' should be in reserved keywords", cmd);
        }
    }

    #[test]  
    fn test_reserved_keywords_no_duplicates() {
        // Ensure no duplicate entries in reserved keywords
        let mut seen = HashSet::new();
        for &keyword in RESERVED_KEYWORDS {
            assert!(seen.insert(keyword), 
                   "Reserved keyword '{}' appears multiple times", keyword);
        }
    }

    #[test]
    fn test_search_result_deduplication_logic() {
        use cache_core::SearchHit;
        
        // Create test hits with duplicates
        let mut hits = vec![
            SearchHit {
                alias: "react".to_string(),
                file: "hooks.md".to_string(),
                heading_path: vec!["React".to_string(), "Hooks".to_string()],
                lines: "100-120".to_string(),
                snippet: "useState is a hook".to_string(),
                score: 0.95,
                source_url: None,
                checksum: "abc123".to_string(),
            },
            SearchHit {
                alias: "react".to_string(),
                file: "hooks.md".to_string(),
                heading_path: vec!["React".to_string(), "Hooks".to_string()],
                lines: "100-120".to_string(),
                snippet: "useState is a hook (duplicate)".to_string(),
                score: 0.85, // Different score but same location
                source_url: None,
                checksum: "abc123".to_string(),
            },
            SearchHit {
                alias: "nextjs".to_string(),
                file: "routing.md".to_string(),
                heading_path: vec!["Next.js".to_string(), "Routing".to_string()],
                lines: "50-75".to_string(),
                snippet: "App Router is the new way".to_string(),
                score: 0.90,
                source_url: None,
                checksum: "def456".to_string(),
            },
        ];
        
        // Apply the same deduplication logic as in the search function
        hits.sort_by(|a, b| {
            let cmp = a.alias.cmp(&b.alias)
                .then(a.lines.cmp(&b.lines))
                .then(a.heading_path.cmp(&b.heading_path));
            if cmp == std::cmp::Ordering::Equal {
                b.score.partial_cmp(&a.score).unwrap_or(std::cmp::Ordering::Equal)
            } else {
                cmp
            }
        });
        hits.dedup_by(|a, b| {
            a.alias == b.alias && a.lines == b.lines && a.heading_path == b.heading_path
        });
        
        // Should have deduplicated to 2 results (kept the higher scored react hit)
        assert_eq!(hits.len(), 2);
        
        // Verify the react hit kept is the higher scored one
        let react_hit = hits.iter().find(|h| h.alias == "react").unwrap();
        assert_eq!(react_hit.score, 0.95);
        assert_eq!(react_hit.snippet, "useState is a hook"); // Original, not duplicate
    }

    #[test]
    fn test_percentile_filtering_logic() {
        // Test the percentile calculation logic used in search function
        let total_results = 100;
        
        // Test various percentile calculations
        let top_10_count = (total_results as f32 * (10.0 / 100.0)).ceil() as usize;
        assert_eq!(top_10_count, 10);
        
        let top_25_count = (total_results as f32 * (25.0 / 100.0)).ceil() as usize;
        assert_eq!(top_25_count, 25);
        
        let top_50_count = (total_results as f32 * (50.0 / 100.0)).ceil() as usize;
        assert_eq!(top_50_count, 50);
        
        // Edge cases
        let top_1_count = (5 as f32 * (10.0 / 100.0)).ceil() as usize;
        assert_eq!(top_1_count.max(1), 1); // Should be at least 1
        
        let top_99_count = (10 as f32 * (99.0 / 100.0)).ceil() as usize;
        assert_eq!(top_99_count, 10); // 9.9 -> 10
    }

    #[test]
    fn test_pagination_logic() {
        // Test pagination calculation logic used in search function
        let total_results = 100;
        let limit = 20;
        
        // Page 1
        let page = 1;
        let start_idx = (page - 1) * limit;
        let end_idx = (start_idx + limit).min(total_results);
        assert_eq!(start_idx, 0);
        assert_eq!(end_idx, 20);
        
        // Page 3
        let page = 3;
        let start_idx = (page - 1) * limit;
        let end_idx = (start_idx + limit).min(total_results);
        assert_eq!(start_idx, 40);
        assert_eq!(end_idx, 60);
        
        // Last page (partial)
        let page = 5;
        let start_idx = (page - 1) * limit;
        let end_idx = (start_idx + limit).min(total_results);
        assert_eq!(start_idx, 80);
        assert_eq!(end_idx, 100);
        
        // Page beyond results
        let page = 10;
        let start_idx = (page - 1) * limit;
        assert!(start_idx >= total_results); // Should be caught in search function
        
        // Calculate total pages
        let total_pages = (total_results + limit - 1) / limit;
        assert_eq!(total_pages, 5);
    }

    #[test]
    fn test_invalid_percentile_values() {
        // Test that percentile validation would catch invalid values
        let invalid_percentiles = [0, 101, 200];
        
        for &percentile in &invalid_percentiles {
            // This test documents expected behavior - actual validation would be in clap
            assert!(percentile == 0 || percentile > 100, 
                   "Percentile {} should be considered invalid", percentile);
        }
        
        // Valid percentiles
        let valid_percentiles = [1, 50, 99, 100];
        for &percentile in &valid_percentiles {
            assert!(percentile >= 1 && percentile <= 100,
                   "Percentile {} should be valid", percentile);
        }
    }

    #[tokio::test]
    async fn test_search_performance_expectation() {
        use std::time::Instant;
        
        // This is a placeholder test for performance - actual implementation would require
        // a real index and search functionality
        
        let start = Instant::now();
        
        // Simulate search work (in real implementation, this would be actual search)
        tokio::time::sleep(tokio::time::Duration::from_millis(1)).await;
        
        let duration = start.elapsed();
        
        // Test passes if simulated work is fast (real search should be <10ms)
        assert!(duration.as_millis() < 10, 
               "Search took {}ms, should be <10ms", duration.as_millis());
    }

    #[test]
    fn test_line_range_error_messages() {
        // Test that error messages are informative
        let result = parse_line_ranges("0");
        assert!(result.is_err());
        let error = result.unwrap_err().to_string();
        assert!(error.contains("1"), "Error should mention line numbers start at 1");
        
        let result = parse_line_ranges("abc");
        assert!(result.is_err());
        let error = result.unwrap_err().to_string();
        assert!(error.contains("abc"), "Error should mention the invalid input");
        
        let result = parse_line_ranges("10:5");
        assert!(result.is_err());
        let error = result.unwrap_err().to_string();
        assert!(error.contains("10") || error.contains("5"), 
               "Error should mention the invalid range values");
    }

    #[test]
    fn test_exact_file_detection() {
        // Test detection of exact llms.txt variant URLs
        let exact_urls = [
            "https://example.com/llms.txt",
            "https://example.com/docs/llms-full.txt",
            "https://api.example.com/v1/llms-mini.txt",
            "https://example.com/llms-base.txt",
        ];

        for url in &exact_urls {
            let is_exact = url.split('/').last()
                .map(|filename| filename.starts_with("llms") && filename.ends_with(".txt"))
                .unwrap_or(false);
            assert!(is_exact, "URL {} should be detected as exact file", url);
        }

        let non_exact_urls = [
            "https://example.com/",
            "https://example.com/docs",
            "https://example.com/api/v1/documentation.txt",
            "https://example.com/llms.html",
        ];

        for url in &non_exact_urls {
            let is_exact = url.split('/').last()
                .map(|filename| filename.starts_with("llms") && filename.ends_with(".txt"))
                .unwrap_or(false);
            assert!(!is_exact, "URL {} should NOT be detected as exact file", url);
        }
    }

    #[test]
    fn test_flavor_sorting_preference() {
        use cache_core::FlavorInfo;

        let mut flavors = vec![
            FlavorInfo {
                name: "llms-base.txt".to_string(),
                size: Some(1000),
                url: "https://example.com/llms-base.txt".to_string(),
            },
            FlavorInfo {
                name: "llms.txt".to_string(),
                size: Some(5000),
                url: "https://example.com/llms.txt".to_string(),
            },
            FlavorInfo {
                name: "llms-full.txt".to_string(),
                size: Some(10000),
                url: "https://example.com/llms-full.txt".to_string(),
            },
            FlavorInfo {
                name: "llms-mini.txt".to_string(),
                size: Some(500),
                url: "https://example.com/llms-mini.txt".to_string(),
            },
        ];

        // Apply same sorting logic as in check_flavors()
        flavors.sort_by(|a, b| {
            let order_a = match a.name.as_str() {
                "llms-full.txt" => 0,
                "llms.txt" => 1,
                "llms-mini.txt" => 2,
                "llms-base.txt" => 3,
                _ => 4,
            };
            let order_b = match b.name.as_str() {
                "llms-full.txt" => 0,
                "llms.txt" => 1,
                "llms-mini.txt" => 2,
                "llms-base.txt" => 3,
                _ => 4,
            };
            order_a.cmp(&order_b)
        });

        // Verify sorting order: llms-full.txt > llms.txt > llms-mini.txt > llms-base.txt
        assert_eq!(flavors[0].name, "llms-full.txt");
        assert_eq!(flavors[1].name, "llms.txt");
        assert_eq!(flavors[2].name, "llms-mini.txt");
        assert_eq!(flavors[3].name, "llms-base.txt");
    }
    
    #[test]
    fn test_feature_flags_default_enabled() {
        use cache_core::{is_flavor_detection_enabled, is_registry_lookup_enabled};
        
        // Test the underlying logic directly to avoid environment variable interference
        // When vars are not set or set to falsy values, features should be enabled
        let test_cases = vec![
            ("0", true),
            ("false", true),  
            ("no", true),
            ("False", true),
            ("NO", true),
            ("anything_else", true),
        ];
        
        for (value, should_be_enabled) in test_cases {
            std::env::set_var("CACHE_DISABLE_FLAVOR_CHECK", value);
            assert_eq!(is_flavor_detection_enabled(), should_be_enabled, 
                      "Flavor detection should be {} when env var is '{}'", 
                      if should_be_enabled { "enabled" } else { "disabled" }, value);
                      
            std::env::set_var("CACHE_DISABLE_REGISTRY", value);
            assert_eq!(is_registry_lookup_enabled(), should_be_enabled,
                      "Registry lookup should be {} when env var is '{}'", 
                      if should_be_enabled { "enabled" } else { "disabled" }, value);
        }
        
        // Test when vars are completely unset
        std::env::remove_var("CACHE_DISABLE_FLAVOR_CHECK");
        std::env::remove_var("CACHE_DISABLE_REGISTRY");
        
        // The functions should still work and return true (enabled) when vars are unset
        assert!(is_flavor_detection_enabled(), "Flavor detection should be enabled when env var is unset");
        assert!(is_registry_lookup_enabled(), "Registry lookup should be enabled when env var is unset");
    }
    
    #[test]
    fn test_feature_flags_disabled_by_env_vars() {
        use cache_core::{is_flavor_detection_enabled, is_registry_lookup_enabled};
        
        // Test values that should disable features  
        let disabling_values = vec!["1", "true", "yes", "TRUE", "Yes", "YeS"];
        
        for value in &disabling_values {
            std::env::set_var("CACHE_DISABLE_FLAVOR_CHECK", value);
            assert!(!is_flavor_detection_enabled(), 
                   "Flavor detection should be disabled when env var is '{}'", value);
            
            std::env::set_var("CACHE_DISABLE_REGISTRY", value);
            assert!(!is_registry_lookup_enabled(), 
                   "Registry lookup should be disabled when env var is '{}'", value);
        }
        
        // Test values that should NOT disable features
        let enabling_values = vec!["0", "false", "no", "False", "NO", "other"];
        
        for value in &enabling_values {
            std::env::set_var("CACHE_DISABLE_FLAVOR_CHECK", value);
            assert!(is_flavor_detection_enabled(), 
                   "Flavor detection should be enabled when env var is '{}'", value);
            
            std::env::set_var("CACHE_DISABLE_REGISTRY", value);
            assert!(is_registry_lookup_enabled(), 
                   "Registry lookup should be enabled when env var is '{}'", value);
        }
        
        // Clean up
        std::env::remove_var("CACHE_DISABLE_FLAVOR_CHECK");
        std::env::remove_var("CACHE_DISABLE_REGISTRY");
    }
    
}<|MERGE_RESOLUTION|>--- conflicted
+++ resolved
@@ -1,11 +1,7 @@
 use anyhow::Result;
 use cache_core::{
     Fetcher, FlavorInfo, LlmsJson, MarkdownParser, SearchIndex, Source, Storage, FileInfo, LineIndex,
-<<<<<<< HEAD
-    PerformanceMetrics, ResourceMonitor, Registry,
-=======
-    PerformanceMetrics, ResourceMonitor, is_flavor_detection_enabled, is_registry_lookup_enabled,
->>>>>>> 73676cec
+    PerformanceMetrics, ResourceMonitor, Registry, is_flavor_detection_enabled, is_registry_lookup_enabled,
 };
 
 #[cfg(feature = "flamegraph")]
@@ -268,7 +264,9 @@
         }
         Some(Commands::Remove { alias }) => remove_source(&alias).await?,
         Some(Commands::Diff { alias, since }) => show_diff(&alias, since.as_deref()).await?,
-        Some(Commands::Lookup { query }) => lookup_sources(&query).await?,
+        Some(Commands::Lookup { query }) => {
+            lookup_registry(&query, metrics.clone(), resource_monitor.as_mut()).await?
+        },
         None => {
             // Default search command - parse arguments intelligently
             handle_default_search(&cli.args, metrics.clone(), resource_monitor.as_mut()).await?;
@@ -905,12 +903,20 @@
     Ok(())
 }
 
-<<<<<<< HEAD
 async fn lookup_registry(
     query: &str, 
     metrics: PerformanceMetrics,
     resource_monitor: Option<&mut ResourceMonitor>
 ) -> Result<()> {
+    // Check if registry lookup is enabled
+    if !is_registry_lookup_enabled() {
+        eprintln!("❌ Registry lookup is disabled");
+        eprintln!("💡 To enable: unset CACHE_DISABLE_REGISTRY or set it to 0/false/no");
+        return Err(anyhow::anyhow!(
+            "Registry lookup feature is disabled by environment variable"
+        ));
+    }
+    
     let registry = Registry::new();
     
     println!("Searching registries...");
@@ -1013,25 +1019,6 @@
     
     Ok(alias)
 }
-
-=======
-async fn lookup_sources(query: &str) -> Result<()> {
-    // Check if registry lookup is enabled
-    if !is_registry_lookup_enabled() {
-        eprintln!("❌ Registry lookup is disabled");
-        eprintln!("💡 To enable: unset CACHE_DISABLE_REGISTRY or set it to 0/false/no");
-        return Err(anyhow::anyhow!(
-            "Registry lookup feature is disabled by environment variable"
-        ));
-    }
-    
-    // Placeholder implementation - this would need to be implemented with actual registry functionality
-    println!("🔍 Registry lookup for: '{}'", query);
-    println!("❌ Registry lookup functionality not yet implemented");
-    Ok(())
-}
-
->>>>>>> 73676cec
 fn generate_completions(shell: clap_complete::Shell) {
     let mut cmd = Cli::command();
     let name = cmd.get_name().to_string();
