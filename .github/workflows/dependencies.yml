name: Dependency Security & Management

on:
  push:
    branches: [main]
    paths:
      - 'Cargo.toml'
      - 'Cargo.lock'
      - '**/Cargo.toml'
      - 'deny.toml'
      - '.github/workflows/dependencies.yml'
  pull_request:
    paths:
      - 'Cargo.toml'
      - 'Cargo.lock'
      - '**/Cargo.toml'
      - 'deny.toml'
      - '.github/workflows/dependencies.yml'
  schedule:
    # Run weekly to catch new advisories
    - cron: '0 0 * * MON'
  workflow_dispatch:

# Cancel previous runs
concurrency:
  group: deps-${{ github.ref }}
  cancel-in-progress: true

jobs:
  optimize_ci:
    runs-on: ubuntu-latest
    outputs:
      # Default to skip=false if Graphite is not configured or action fails
      skip: ${{ steps.check_skip.outputs.skip || steps.default_skip.outputs.skip || 'false' }}
    steps:
      - name: Optimize CI
        id: check_skip
        uses: withgraphite/graphite-ci-action@main
        with:
          graphite_token: ${{ secrets.GRAPHITE_TOKEN }}
        continue-on-error: true

      - name: Default skip to false when unset
        id: default_skip
        if: always() && (steps.check_skip.outputs.skip == '' || steps.check_skip.outcome == 'failure')
        run: echo "skip=false" >> "$GITHUB_OUTPUT"

  unused-deps:
    name: Check for unused dependencies
    needs: optimize_ci
    # Run unless explicitly skipped by Graphite action
    if: needs.optimize_ci.outputs.skip != 'true'
    runs-on: ubuntu-latest
    timeout-minutes: 10
    steps:
      - uses: actions/checkout@v4
      
      - uses: dtolnay/rust-toolchain@stable
      
      - uses: Swatinem/rust-cache@v2
        with:
          cache-on-failure: true
          prefix-key: "v2-deps"
      
      # Cache cargo-shear binary
      - name: Cache cargo-shear
        id: cache-shear
        uses: actions/cache@v4
        with:
          path: ~/.cargo/bin/cargo-shear
          key: cargo-shear-0.0.26  # Update version as needed
      
      - name: Install cargo-shear
        if: steps.cache-shear.outputs.cache-hit != 'true'
        run: cargo install cargo-shear --locked
      
      - name: Check for unused dependencies
        run: |
          echo "::group::Running cargo-shear"
          cargo shear
          echo "::endgroup::"
        
  cargo-deny:
    name: Dependency validation
    needs: optimize_ci
    if: needs.optimize_ci.outputs.skip != 'true'
    runs-on: ubuntu-latest
    timeout-minutes: 5
    strategy:
      fail-fast: false  # Run all checks even if one fails
      matrix:
        checks:
          - advisories
          - bans licenses sources
    steps:
      - uses: actions/checkout@v4
      
      - name: Run cargo-deny (${{ matrix.checks }})
        uses: EmbarkStudios/cargo-deny-action@v2
        with:
          command: check ${{ matrix.checks }}
          arguments: --all-features
          log-level: warn  # Reduce noise in logs
          
  security-audit:
    name: Security advisories (informational)
    needs: optimize_ci
    if: needs.optimize_ci.outputs.skip != 'true'
    runs-on: ubuntu-latest
    timeout-minutes: 5
    continue-on-error: true # Don't fail CI on new advisories
    steps:
      - uses: actions/checkout@v4
      
      - name: Run advisory check
        id: advisories
        uses: EmbarkStudios/cargo-deny-action@v2
        continue-on-error: true
        with:
          command: check advisories
          arguments: --all-features
          log-level: warn
      
      - name: Create advisory summary
        if: always()
        run: |
          if [ "${{ steps.advisories.outcome }}" == "failure" ]; then
            echo "### ⚠️ Security Advisories Found" >> $GITHUB_STEP_SUMMARY
            echo "New security advisories detected. Review the logs for details." >> $GITHUB_STEP_SUMMARY
          else
            echo "### ✅ No Security Advisories" >> $GITHUB_STEP_SUMMARY
            echo "All dependencies passed security checks." >> $GITHUB_STEP_SUMMARY
          fi

  dependency-review:
    name: Dependency Review
    needs: optimize_ci
    runs-on: ubuntu-latest
<<<<<<< HEAD
    timeout-minutes: 5
    if: github.event_name == 'pull_request' && needs.optimize_ci.outputs.skip == 'false'
    permissions:
      contents: read
      pull-requests: write
=======
    if: github.event_name == 'pull_request' && needs.optimize_ci.outputs.skip != 'true'
>>>>>>> bca18e54
    steps:
      - uses: actions/checkout@v4
      
      - name: Dependency Review
        uses: actions/dependency-review-action@v4
        with:
          fail-on-severity: critical  # Only fail on critical issues
          warn-on-severity: high  # Warn on high severity
          deny-licenses: GPL-3.0, AGPL-3.0, SSPL-1.0
          vulnerability-check: true
          license-check: true
          base-ref: ${{ github.event.pull_request.base.sha }}
          head-ref: ${{ github.event.pull_request.head.sha }}<|MERGE_RESOLUTION|>--- conflicted
+++ resolved
@@ -136,15 +136,11 @@
     name: Dependency Review
     needs: optimize_ci
     runs-on: ubuntu-latest
-<<<<<<< HEAD
     timeout-minutes: 5
-    if: github.event_name == 'pull_request' && needs.optimize_ci.outputs.skip == 'false'
+    if: github.event_name == 'pull_request' && needs.optimize_ci.outputs.skip != 'true'
     permissions:
       contents: read
       pull-requests: write
-=======
-    if: github.event_name == 'pull_request' && needs.optimize_ci.outputs.skip != 'true'
->>>>>>> bca18e54
     steps:
       - uses: actions/checkout@v4
       
