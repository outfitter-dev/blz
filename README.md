# blz

> **blaze** */bleɪz/* (verb, noun)
>
> 1. **verb** – Move or proceed at high speed; achieve something rapidly
> 2. **noun** – A trail marker, typically painted on trees with specific colors and patterns; a mark to guide explorers on their journey
> 3. **abbr.** – `blz` – A local-first search tool that indexes llms.txt documentation for instant, line-accurate retrieval

---

Local-first search for `llms.txt` ecosystems. Returns exact line citations in milliseconds. Built with Rust + Tantivy for deterministic, fast searches that work offline.

## Features

- **Fast Search**: 6ms typical search latency (yes, milliseconds)
- **Line-Accurate**: Returns exact `file#L120-L142` spans with heading context
- **Smart Sync**: Conditional fetches with ETag/If-None-Match to minimize bandwidth
- **Efficient Updates**: Archives previous versions before updating; checks ETag/Last-Modified headers
- **Parallel Search**: Searches multiple sources concurrently for comprehensive results  
- **Robust Parsing**: Handles imperfect `llms.txt` gracefully, always produces useful structure
- **Deterministic Search**: BM25 ranking with Tantivy (vectors optional, off by default)
- **Version Archiving**: Automatic backup of previous versions before updates
- **Direct CLI Integration**: IDE agents run commands directly for instant results
- **MCP Server** (coming soon): stdio-based integration via official Rust SDK

## Installation

### From Source

```bash
# Clone and install
git clone https://github.com/outfitter-dev/blz
cd blz
cargo install --path crates/blz-cli

# Or install directly from GitHub
cargo install --git https://github.com/outfitter-dev/blz --branch main blz-cli
```

### Shell Setup

#### Fish

```fish
# Add to PATH
set -gx PATH $HOME/.cargo/bin $PATH

# Install completions
blz completions fish > ~/.config/fish/completions/blz.fish
```

#### Bash/Zsh

```bash
# Add to PATH
export PATH="$HOME/.cargo/bin:$PATH"

# Install completions (Bash)
blz completions bash > ~/.local/share/bash-completion/completions/blz

# Install completions (Zsh)
blz completions zsh > ~/.zsh/completions/_blz
```

## Quick Start

```bash
# Add a source
blz add bun https://bun.sh/llms.txt

# Search across docs
blz "test concurrency" bun
# Or: blz bun "test concurrency"

# Get exact lines
blz get bun --lines 120-142
# Or with context: blz get bun -l 120+20

# List all sources
blz list

<<<<<<< HEAD
# Update a single source (checks for changes with ETag)
blz update bun

# Update all sources at once
=======
# Update all sources
>>>>>>> 2e254ca8
blz update --all
```

## Architecture

```
┌─────────────────────┐
│ CLI (MCP soon)      │
└──────────┬──────────┘
           │
┌──────────▼──────────┐      ┌─────────────────┐
│ Core Engine (Rust)  │◄────►│ Tantivy Index   │
│ - Fetcher (ETag)    │      └─────────────────┘
│ - Parser (tree-sitter)
│ - Search (BM25)     │
└──────────┬──────────┘
           │
┌──────────▼──────────┐
│ Storage             │
│ ~/.outfitter/blz/ │
│ - llms.txt/json     │
│ - .index/           │
│ - .archive/         │
└─────────────────────┘
```

## IDE Agent Integration

### Direct CLI Usage (Recommended)

IDE agents can run `blz` commands directly for millisecond responses:

```bash
# Search for documentation
blz search "test runner" --alias bun --format json

# Get exact line ranges
blz get bun --lines 423-445

# List all indexed sources
blz list --format json
```

The JSON output is designed for easy parsing by agents:

```json
{
  "alias": "bun",
  "file": "llms.txt",
  "headingPath": ["CLI", "Flags"],
  "lines": "311-339",
  "snippet": "--concurrency <N> ...",
  "score": 12.47,
  "sourceUrl": "https://bun.sh/llms.txt#L311-L339",
  "checksum": "sha256:..."
}
```

### MCP Server (Coming Soon)

For deeper integration, an MCP server interface is in development that will expose tools like `search`, `get_lines`, and `update` via stdio for Claude Code, Cursor MCP, and other MCP-compatible hosts.

## Storage Layout

```
~/.outfitter/blz/
  global.toml                 # Global configuration
  bun/
    llms.txt                  # Latest upstream text
    llms.json                 # Parsed TOC + line map
    .index/                   # Tantivy search index
    .archive/                 # Historical snapshots
      2025-08-22T12-01Z-llms.txt
      2025-08-22T12-01Z-llms.json
    settings.toml             # Per-tool overrides
```

## Configuration

### Global Settings (`~/.outfitter/blz/global.toml`)

```toml
[defaults]
refresh_hours = 24
max_archives = 10
fetch_enabled = true
follow_links = "first_party"  # none|first_party|allowlist

[paths]
root = "~/.outfitter/blz"
```

### Per-Tool Settings (`<alias>/settings.toml`)

```toml
[meta]
name = "Bun"
homepage = "https://bun.sh"

[fetch]
refresh_hours = 6
follow_links = "allowlist"
allowlist = ["bun.sh", "github.com/oven-sh"]

[index]
max_heading_block_lines = 400
```

## Shell Completions

The `blz` command includes built-in shell completion support with dynamic alias completion:

```bash
# Generate completions for your shell
blz completions fish    # Fish shell
blz completions bash    # Bash
blz completions zsh     # Zsh

# Fish users get dynamic alias completion
blz <TAB>                 # Shows your indexed aliases
blz get <TAB>             # Completes with your indexed aliases
```

### Auto-updating Completions

For Fish users, completions can auto-regenerate when the binary updates:

```bash
# Run the install script after updates
./scripts/install-completions.sh
```

## Performance

- **Index Build**: ~50-150ms per 1MB markdown
- **Search**: P50 6ms on typical queries
- **Update**: Conditional fetch + no-op reindex < 30ms

See [PERFORMANCE.md](PERFORMANCE.md) for detailed benchmarks and methodology.

## Building from Source

```bash
# Clone the repository
git clone https://github.com/outfitter-dev/blz
cd blz

# Build with Cargo
cargo build --release

# Run tests
cargo test

# Install locally
cargo install --path .
```

## Dependencies

- [Tantivy](https://github.com/quickwit-oss/tantivy) - Full-text search engine
- [tree-sitter-md](https://github.com/tree-sitter-grammars/tree-sitter-markdown) - Markdown parsing
- [ripgrep](https://github.com/BurntSushi/ripgrep) - Line-level search (optional)
- [similar](https://github.com/mitsuhiko/similar) - Unified diffs
- [rmcp](https://github.com/modelcontextprotocol/rust-sdk) - MCP server SDK (coming soon)

## Security & Privacy

- **Default-deny** remote fetch of non-listed domains
- **Read-only** MCP tools with no shell escape
- **Local storage** with no telemetry
- **Whitelisted domains** for link following

## License

MIT

## Documentation

Comprehensive documentation is available in the [`docs/`](docs/) directory:

- [Getting Started](docs/getting-started.md) - Installation and first steps
- [Managing Sources](docs/sources.md) - Adding and organizing documentation
- [Search Guide](docs/search.md) - Search syntax and advanced patterns
- [Shell Integration](docs/shell-integration.md) - Completions for Fish, Bash, Zsh
- [Architecture](docs/architecture.md) - Technical deep dive

## Contributing

See [CONTRIBUTING.md](CONTRIBUTING.md) for development guidelines.

## Roadmap

- [x] MVP: Core CLI with search and retrieval
- [x] v0.1: Conditional updates with ETag/Last-Modified, archive support, parallel search
- [ ] v0.2: Full diff tracking and change journal
- [ ] v0.3: MCP server with stdio transport
- [ ] v0.4+: Optional vector search, fuzzy matching

For detailed architecture and implementation details, see [docs/architecture.md](docs/architecture.md).<|MERGE_RESOLUTION|>--- conflicted
+++ resolved
@@ -79,14 +79,10 @@
 # List all sources
 blz list
 
-<<<<<<< HEAD
 # Update a single source (checks for changes with ETag)
 blz update bun
 
 # Update all sources at once
-=======
-# Update all sources
->>>>>>> 2e254ca8
 blz update --all
 ```
 
